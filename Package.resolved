{
  "object": {
    "pins": [
      {
<<<<<<< HEAD
        "package": "SSCommonCrypto",
        "repositoryURL": "https://github.com/daltoniam/common-crypto-spm",
        "state": {
          "branch": null,
          "revision": "2eb3aff0fb57f92f5722fac5d6d20bf64669ca66",
=======
        "package": "Bits",
        "repositoryURL": "https://github.com/vapor/bits.git",
        "state": {
          "branch": null,
          "revision": "c32f5e6ae2007dccd21a92b7e33eba842dd80d2f",
>>>>>>> f58fafdc
          "version": "1.1.0"
        }
      },
      {
<<<<<<< HEAD
=======
        "package": "COPUS",
        "repositoryURL": "https://github.com/nuclearace/copus",
        "state": {
          "branch": null,
          "revision": "365743902efc1c93730757cea288bef4b90637a0",
          "version": "2.0.0"
        }
      },
      {
>>>>>>> f58fafdc
        "package": "Core",
        "repositoryURL": "https://github.com/vapor/core.git",
        "state": {
          "branch": null,
          "revision": "96ce86ebf9198328795c4b9cb711489460be083c",
          "version": "3.4.4"
        }
      },
      {
        "package": "Crypto",
        "repositoryURL": "https://github.com/vapor/crypto.git",
        "state": {
          "branch": null,
          "revision": "5605334590affd4785a5839806b4504407e054ac",
          "version": "3.3.0"
        }
      },
      {
        "package": "HTTP",
        "repositoryURL": "https://github.com/vapor/http.git",
        "state": {
          "branch": null,
          "revision": "272b22be8cb3364e42a4701c2e0676e37480ec5a",
          "version": "3.1.5"
        }
      },
      {
        "package": "Starscream",
        "repositoryURL": "https://github.com/daltoniam/Starscream",
        "state": {
          "branch": null,
          "revision": "114e5df9b6251970a069e8f1c0cbb5802759f0a9",
          "version": "3.0.5"
        }
      },
      {
        "package": "swift-nio",
        "repositoryURL": "https://github.com/apple/swift-nio.git",
        "state": {
          "branch": null,
          "revision": "5d8148c8b45dfb449276557f22120694567dd1d2",
          "version": "1.9.5"
        }
      },
      {
        "package": "swift-nio-ssl",
        "repositoryURL": "https://github.com/apple/swift-nio-ssl.git",
        "state": {
          "branch": null,
          "revision": "8380fa29a2af784b067d8ee01c956626ca29f172",
          "version": "1.3.1"
        }
      },
      {
        "package": "swift-nio-ssl-support",
        "repositoryURL": "https://github.com/apple/swift-nio-ssl-support.git",
        "state": {
          "branch": null,
          "revision": "c02eec4e0e6d351cd092938cf44195a8e669f555",
          "version": "1.0.0"
        }
      },
      {
<<<<<<< HEAD
        "package": "swift-nio-zlib-support",
        "repositoryURL": "https://github.com/apple/swift-nio-zlib-support.git",
        "state": {
          "branch": null,
          "revision": "37760e9a52030bb9011972c5213c3350fa9d41fd",
          "version": "1.0.0"
        }
      },
      {
        "package": "WebSocket",
        "repositoryURL": "https://github.com/vapor/websocket",
=======
        "package": "TLS",
        "repositoryURL": "https://github.com/vapor/tls.git",
>>>>>>> f58fafdc
        "state": {
          "branch": null,
          "revision": "149af03348f60ac8b84defdf277112d62fd8c704",
          "version": "1.0.2"
        }
      }
    ]
  },
  "version": 1
}<|MERGE_RESOLUTION|>--- conflicted
+++ resolved
@@ -2,41 +2,21 @@
   "object": {
     "pins": [
       {
-<<<<<<< HEAD
-        "package": "SSCommonCrypto",
-        "repositoryURL": "https://github.com/daltoniam/common-crypto-spm",
+        "package": "Socket",
+        "repositoryURL": "https://github.com/IBM-Swift/BlueSocket",
         "state": {
           "branch": null,
-          "revision": "2eb3aff0fb57f92f5722fac5d6d20bf64669ca66",
-=======
-        "package": "Bits",
-        "repositoryURL": "https://github.com/vapor/bits.git",
-        "state": {
-          "branch": null,
-          "revision": "c32f5e6ae2007dccd21a92b7e33eba842dd80d2f",
->>>>>>> f58fafdc
-          "version": "1.1.0"
+          "revision": "49cab699e9f151eeb870ab93d14642425e824c19",
+          "version": "1.0.49"
         }
       },
       {
-<<<<<<< HEAD
-=======
-        "package": "COPUS",
-        "repositoryURL": "https://github.com/nuclearace/copus",
-        "state": {
-          "branch": null,
-          "revision": "365743902efc1c93730757cea288bef4b90637a0",
-          "version": "2.0.0"
-        }
-      },
-      {
->>>>>>> f58fafdc
         "package": "Core",
         "repositoryURL": "https://github.com/vapor/core.git",
         "state": {
           "branch": null,
-          "revision": "96ce86ebf9198328795c4b9cb711489460be083c",
-          "version": "3.4.4"
+          "revision": "c64f63cb21631010952f7abfef719d376ab6a441",
+          "version": "3.9.1"
         }
       },
       {
@@ -44,8 +24,8 @@
         "repositoryURL": "https://github.com/vapor/crypto.git",
         "state": {
           "branch": null,
-          "revision": "5605334590affd4785a5839806b4504407e054ac",
-          "version": "3.3.0"
+          "revision": "df8eb7d8ae51787b3a0628aa3975e67666da936c",
+          "version": "3.3.3"
         }
       },
       {
@@ -53,17 +33,8 @@
         "repositoryURL": "https://github.com/vapor/http.git",
         "state": {
           "branch": null,
-          "revision": "272b22be8cb3364e42a4701c2e0676e37480ec5a",
-          "version": "3.1.5"
-        }
-      },
-      {
-        "package": "Starscream",
-        "repositoryURL": "https://github.com/daltoniam/Starscream",
-        "state": {
-          "branch": null,
-          "revision": "114e5df9b6251970a069e8f1c0cbb5802759f0a9",
-          "version": "3.0.5"
+          "revision": "3808ed0401379b6e9f4a053f03090ea9d658caa9",
+          "version": "3.2.1"
         }
       },
       {
@@ -71,8 +42,8 @@
         "repositoryURL": "https://github.com/apple/swift-nio.git",
         "state": {
           "branch": null,
-          "revision": "5d8148c8b45dfb449276557f22120694567dd1d2",
-          "version": "1.9.5"
+          "revision": "ba7970fe396e8198b84c6c1b44b38a1d4e2eb6bd",
+          "version": "1.14.1"
         }
       },
       {
@@ -80,8 +51,8 @@
         "repositoryURL": "https://github.com/apple/swift-nio-ssl.git",
         "state": {
           "branch": null,
-          "revision": "8380fa29a2af784b067d8ee01c956626ca29f172",
-          "version": "1.3.1"
+          "revision": "0f3999f3e3c359cc74480c292644c3419e44a12f",
+          "version": "1.4.0"
         }
       },
       {
@@ -94,7 +65,6 @@
         }
       },
       {
-<<<<<<< HEAD
         "package": "swift-nio-zlib-support",
         "repositoryURL": "https://github.com/apple/swift-nio-zlib-support.git",
         "state": {
@@ -106,10 +76,6 @@
       {
         "package": "WebSocket",
         "repositoryURL": "https://github.com/vapor/websocket",
-=======
-        "package": "TLS",
-        "repositoryURL": "https://github.com/vapor/tls.git",
->>>>>>> f58fafdc
         "state": {
           "branch": null,
           "revision": "149af03348f60ac8b84defdf277112d62fd8c704",
