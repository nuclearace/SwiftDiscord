--- conflicted
+++ resolved
@@ -6,8 +6,26 @@
         "repositoryURL": "https://github.com/IBM-Swift/BlueSocket",
         "state": {
           "branch": null,
-          "revision": "49cab699e9f151eeb870ab93d14642425e824c19",
-          "version": "1.0.49"
+          "revision": "c46a3d41f5b2401d18bcb46d0101cdc5cd13e307",
+          "version": "1.0.52"
+        }
+      },
+      {
+        "package": "COPUS",
+        "repositoryURL": "https://github.com/nuclearace/copus",
+        "state": {
+          "branch": null,
+          "revision": "a2af57fa582c0191789f446cc430615ee7e41d4f",
+          "version": "2.1.1"
+        }
+      },
+      {
+        "package": "Sodium",
+        "repositoryURL": "https://github.com/nuclearace/Sodium",
+        "state": {
+          "branch": null,
+          "revision": "5812a3d879b77aae0fdfbd62d0e8354e914d15ae",
+          "version": "2.0.0"
         }
       },
       {
@@ -15,13 +33,8 @@
         "repositoryURL": "https://github.com/apple/swift-nio.git",
         "state": {
           "branch": null,
-<<<<<<< HEAD
-          "revision": "9201908b54578aa33f1d1826a5a680aca8991843",
-          "version": "2.8.0"
-=======
-          "revision": "a2af57fa582c0191789f446cc430615ee7e41d4f",
-          "version": "2.1.1"
->>>>>>> 1cc0ffed
+          "revision": "ff01888051cd7efceb1bf8319c1dd3986c4bf6fc",
+          "version": "2.10.1"
         }
       },
       {
@@ -29,8 +42,8 @@
         "repositoryURL": "https://github.com/apple/swift-nio-ssl.git",
         "state": {
           "branch": null,
-          "revision": "bd235c580bd4e76beeefdefd86b86e08bd267d49",
-          "version": "2.4.2"
+          "revision": "ccf96bbe65ecc7c1558ab0dba7ffabdea5c1d31f",
+          "version": "2.4.4"
         }
       },
       {
