// swift-tools-version:4.2

// The MIT License (MIT)
// Copyright (c) 2016 Erik Little

// Permission is hereby granted, free of charge, to any person obtaining a copy of this software and associated
// documentation files (the "Software"), to deal in the Software without restriction, including without
// limitation the rights to use, copy, modify, merge, publish, distribute, sublicense, and/or sell copies of the
// Software, and to permit persons to whom the Software is furnished to do so, subject to the following conditions:

// The above copyright notice and this permission notice shall be included in all copies or substantial portions of the
// Software.

// THE SOFTWARE IS PROVIDED "AS IS", WITHOUT WARRANTY OF ANY KIND, EXPRESS OR IMPLIED, INCLUDING
// BUT NOT LIMITED TO THE WARRANTIES OF MERCHANTABILITY, FITNESS FOR A PARTICULAR PURPOSE AND NONINFRINGEMENT. IN NO
// EVENT SHALL THE AUTHORS OR COPYRIGHT HOLDERS BE LIABLE FOR ANY CLAIM, DAMAGES OR OTHER LIABILITY, WHETHER IN AN
// ACTION OF CONTRACT, TORT OR OTHERWISE, ARISING FROM, OUT OF OR IN CONNECTION WITH THE SOFTWARE OR THE USE OR OTHER
// DEALINGS IN THE SOFTWARE.

import PackageDescription

var deps: [Package.Dependency] = [
<<<<<<< HEAD
    .package(url: "https://github.com/vapor/websocket-kit", .revision("d2fbfc28cb08e7a41644a92da16a383c8f9cc6f4")),
    .package(url: "https://github.com/IBM-Swift/BlueSocket", .upToNextMinor(from: "1.0.0"))
]

var targetDeps: [Target.Dependency] = ["WebSocketKit", "COPUS", "Sodium", "Socket"]
=======
    .package(url: "https://github.com/nuclearace/copus", .upToNextMinor(from: "2.1.1")),
    .package(url: "https://github.com/nuclearace/Sodium", .upToNextMinor(from: "2.0.0")),
    .package(url: "https://github.com/vapor/engine", .upToNextMinor(from: "2.2.0")),
]

var targetDeps: [Target.Dependency] = ["WebSockets"]

#if !os(Linux)
deps += [.package(url: "https://github.com/daltoniam/Starscream", .upToNextMinor(from: "3.0.0")),]
targetDeps += ["Starscream"]
#endif

>>>>>>> 1cc0ffed

let package = Package(
    name: "SwiftDiscord",
    products: [
        .library(name: "SwiftDiscord", targets: ["SwiftDiscord"])
    ],
    dependencies: deps,
    targets: [
        .target(name: "SwiftDiscord", dependencies: targetDeps),
<<<<<<< HEAD
        .systemLibrary(name: "COPUS", pkgConfig: "opus"),
        .systemLibrary(name: "Sodium", pkgConfig: "libsodium"),
=======
>>>>>>> 1cc0ffed
        .testTarget(name: "SwiftDiscordTests", dependencies: ["SwiftDiscord"]),
    ]
)<|MERGE_RESOLUTION|>--- conflicted
+++ resolved
@@ -20,26 +20,13 @@
 import PackageDescription
 
 var deps: [Package.Dependency] = [
-<<<<<<< HEAD
     .package(url: "https://github.com/vapor/websocket-kit", .revision("d2fbfc28cb08e7a41644a92da16a383c8f9cc6f4")),
-    .package(url: "https://github.com/IBM-Swift/BlueSocket", .upToNextMinor(from: "1.0.0"))
+    .package(url: "https://github.com/IBM-Swift/BlueSocket", .upToNextMinor(from: "1.0.0")),
+    .package(url: "https://github.com/nuclearace/copus", .upToNextMinor(from: "2.1.1")),
+    .package(url: "https://github.com/nuclearace/Sodium", .upToNextMinor(from: "2.0.0")),
 ]
 
 var targetDeps: [Target.Dependency] = ["WebSocketKit", "COPUS", "Sodium", "Socket"]
-=======
-    .package(url: "https://github.com/nuclearace/copus", .upToNextMinor(from: "2.1.1")),
-    .package(url: "https://github.com/nuclearace/Sodium", .upToNextMinor(from: "2.0.0")),
-    .package(url: "https://github.com/vapor/engine", .upToNextMinor(from: "2.2.0")),
-]
-
-var targetDeps: [Target.Dependency] = ["WebSockets"]
-
-#if !os(Linux)
-deps += [.package(url: "https://github.com/daltoniam/Starscream", .upToNextMinor(from: "3.0.0")),]
-targetDeps += ["Starscream"]
-#endif
-
->>>>>>> 1cc0ffed
 
 let package = Package(
     name: "SwiftDiscord",
@@ -49,11 +36,8 @@
     dependencies: deps,
     targets: [
         .target(name: "SwiftDiscord", dependencies: targetDeps),
-<<<<<<< HEAD
-        .systemLibrary(name: "COPUS", pkgConfig: "opus"),
-        .systemLibrary(name: "Sodium", pkgConfig: "libsodium"),
-=======
->>>>>>> 1cc0ffed
+//        .systemLibrary(name: "COPUS", pkgConfig: "opus"),
+//        .systemLibrary(name: "Sodium", pkgConfig: "libsodium"),
         .testTarget(name: "SwiftDiscordTests", dependencies: ["SwiftDiscord"]),
     ]
 )